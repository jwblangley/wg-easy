# There's an issue with node:20-alpine.
# Docker deployment is canceled after 25< minutes.

FROM docker.io/library/node:18-alpine AS build_node_modules

# Copy Web UI
COPY src/ /app/
WORKDIR /app
RUN npm ci --omit=dev

# Copy build result to a new image.
# This saves a lot of disk space.
FROM docker.io/library/node:18-alpine
COPY --from=build_node_modules /app /app

# Move node_modules one directory up, so during development
# we don't have to mount it in a volume.
# This results in much faster reloading!
#
# Also, some node_modules might be native, and
# the architecture & OS of your development machine might differ
# than what runs inside of docker.
RUN mv /app/node_modules /node_modules

# Enable this to run `npm run serve`
RUN npm i -g nodemon

# Install Linux packages
<<<<<<< HEAD
RUN apk add -U --no-cache \
  wireguard-tools \
  dumb-init \
  ip6tables
=======
RUN apk add --no-cache \
    dpkg \
    dumb-init \
    iptables \
    iptables-legacy \
    wireguard-tools

# Use iptables-legacy
RUN update-alternatives --install /sbin/iptables iptables /sbin/iptables-legacy 10 --slave /sbin/iptables-restore iptables-restore /sbin/iptables-legacy-restore --slave /sbin/iptables-save iptables-save /sbin/iptables-legacy-save
>>>>>>> e0bab373

# Expose Ports
EXPOSE 51820/udp
EXPOSE 51821/tcp

# Set Environment
ENV DEBUG=Server,WireGuard

# Run Web UI
WORKDIR /app
CMD ["/usr/bin/dumb-init", "node", "server.js"]<|MERGE_RESOLUTION|>--- conflicted
+++ resolved
@@ -26,12 +26,6 @@
 RUN npm i -g nodemon
 
 # Install Linux packages
-<<<<<<< HEAD
-RUN apk add -U --no-cache \
-  wireguard-tools \
-  dumb-init \
-  ip6tables
-=======
 RUN apk add --no-cache \
     dpkg \
     dumb-init \
@@ -41,7 +35,6 @@
 
 # Use iptables-legacy
 RUN update-alternatives --install /sbin/iptables iptables /sbin/iptables-legacy 10 --slave /sbin/iptables-restore iptables-restore /sbin/iptables-legacy-restore --slave /sbin/iptables-save iptables-save /sbin/iptables-legacy-save
->>>>>>> e0bab373
 
 # Expose Ports
 EXPOSE 51820/udp
