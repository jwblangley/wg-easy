<!DOCTYPE html>
<html>

<head>
  <title>WireGuard</title>
  <script src="https://cdn.tailwindcss.com"></script>
  <script>
    tailwind.config = {
      darkMode: 'media',
    }
  </script>
  <!-- <link href="./css/vendor/tailwind.min.css" rel="stylesheet"> -->
  <link rel="manifest" href="./manifest.json">
  <link rel="icon" type="image/png" href="./img/favicon.png">
  <link rel="apple-touch-icon" href="./img/apple-touch-icon.png">
  <meta name="viewport" content="width=device-width, initial-scale=1, viewport-fit=cover">
  <meta name="apple-mobile-web-app-capable" content="yes">
</head>
<style>
  [v-cloak] {
    display: none;
  }
</style>

<body class="bg-gray-50 dark:bg-neutral-800">

  <div id="app">

    <div v-cloak class="container mx-auto max-w-3xl px-5 md:px-0">

      <div v-if="authenticated === true">
        <span v-if="requiresPassword"
          class="text-sm text-gray-400 dark:text-neutral-400 mb-10 mr-2 mt-3 cursor-pointer hover:underline float-right"
          @click="logout">
          Logout
          <svg class="h-3 inline" xmlns="http://www.w3.org/2000/svg" fill="none" viewBox="0 0 24 24"
            stroke="currentColor">
            <path stroke-linecap="round" stroke-linejoin="round" stroke-width="2"
              d="M17 16l4-4m0 0l-4-4m4 4H7m6 4v1a3 3 0 01-3 3H6a3 3 0 01-3-3V7a3 3 0 013-3h4a3 3 0 013 3v1" />
          </svg>
        </span>
        <h1 class="text-4xl dark:text-neutral-200 font-medium mt-2 mb-2">
          <img src="./img/logo.png" width="32" class="inline align-middle dark:bg" />
          <span class="align-middle">WireGuard</span>
        </h1>
        <h2 class="text-sm text-gray-400 dark:text-neutral-400 mb-10"></h2>

        <div v-if="latestRelease"
          class="bg-red-800 dark:bg-red-100 p-4 text-white dark:text-red-600 text-sm font-small mb-10 rounded-md shadow-lg"
          :title="`v${currentRelease} → v${latestRelease.version}`">
          <div class="container mx-auto flex flex-row flex-auto items-center">
            <div class="flex-grow">
              <p class="font-bold">There is an update available!</p>
              <p>{{latestRelease.changelog}}</p>
            </div>

            <a href="https://github.com/wg-easy/wg-easy#updating" target="_blank"
              class="p-3 rounded-md bg-white dark:bg-red-100 float-right font-sm font-semibold text-red-800 dark:text-red-600 flex-shrink-0 border-2 border-red-800 dark:border-red-600 hover:border-white dark:hover:border-red-600 hover:text-white dark:hover:text-red-100 hover:bg-red-800 dark:hover:bg-red-600 transition-all">
              Update →
            </a>
          </div>
        </div>

        <div class="shadow-md rounded-lg bg-white dark:bg-neutral-700 overflow-hidden">
          <div class="flex flex-row flex-auto items-center p-3 px-5 border-b-2 border-gray-100 dark:border-neutral-600">
            <div class="flex-grow">
              <p class="text-2xl font-medium dark:text-neutral-200">Clients</p>
            </div>
            <div class="flex-shrink-0">
              <button @click="clientCreate = true; clientCreateName = '';"
                class="hover:bg-red-800 hover:border-red-800 hover:text-white text-gray-700 dark:text-neutral-200 border-2 border-gray-100 dark:border-neutral-600 py-2 px-4 rounded inline-flex items-center transition">
                <svg class="w-4 mr-2" inline xmlns="http://www.w3.org/2000/svg" fill="none" viewBox="0 0 24 24"
                  stroke="currentColor">
                  <path stroke-linecap="round" stroke-linejoin="round" stroke-width="2"
                    d="M12 6v6m0 0v6m0-6h6m-6 0H6" />
                </svg>
                <span class="text-sm">New</span>
              </button>
            </div>
          </div>

          <div>
            <!-- Client -->
            <div v-if="clients && clients.length > 0" v-for="client in clients" :key="client.id"
              class="relative overflow-hidden border-b last:border-b-0 border-gray-100 dark:border-neutral-600 border-solid">

              <!-- Chart -->
              <div class="absolute z-0 bottom-0 left-0 right-0" style="top: 60%;">
                <apexchart width="100%" height="100%" :options="client.chartOptions" :series="client.transferTxSeries">
                </apexchart>
              </div>
              <div class="absolute z-0 top-0 left-0 right-0" style="bottom: 60%;">
                <apexchart width="100%" height="100%" :options="client.chartOptions" :series="client.transferRxSeries"
                  style="transform: scaleY(-1);">
                </apexchart>
              </div>

              <div class="relative p-5 z-10 flex flex-col md:flex-row justify-between">
                <div class="flex items-center pb-2 md:pb-0">
                  <div class="h-10 w-10 mr-5 rounded-full bg-gray-50 relative">
                    <svg class="w-6 m-2 text-gray-300" xmlns="http://www.w3.org/2000/svg"
                      viewBox="0 0 20 20" fill="currentColor">
                      <path fill-rule="evenodd" d="M10 9a3 3 0 100-6 3 3 0 000 6zm-7 9a7 7 0 1114 0H3z"
                        clip-rule="evenodd" />
                    </svg>
                    <img v-if="client.avatar" :src="client.avatar" class="w-10 rounded-full absolute top-0 left-0" />

                    <div
                      v-if="client.latestHandshakeAt && ((new Date() - new Date(client.latestHandshakeAt) < 1000 * 60 * 10))">
                      <div
                        class="animate-ping w-4 h-4 p-1 bg-red-100 dark:bg-red-100 rounded-full absolute -bottom-1 -right-1">
                      </div>
                      <div class="w-2 h-2 bg-red-800 dark:bg-red-600 rounded-full absolute bottom-0 right-0"></div>
                    </div>
                  </div>

                  <div class="flex-grow">

                    <!-- Name -->
                    <div class="text-gray-700 dark:text-neutral-200 group"
                      :title="'Created on ' + dateTime(new Date(client.createdAt))">

                      <!-- Show -->
                      <input v-show="clientEditNameId === client.id" v-model="clientEditName"
                        v-on:keyup.enter="updateClientName(client, clientEditName); clientEditName = null; clientEditNameId = null;"
                        v-on:keyup.escape="clientEditName = null; clientEditNameId = null;"
                        :ref="'client-' + client.id + '-name'"
                        class="rounded px-1 border-2 dark:bg-neutral-700 border-gray-100 dark:border-neutral-600 focus:border-gray-200 dark:focus:border-neutral-500 dark:placeholder:text-neutral-500 outline-none w-30" />
                      <span v-show="clientEditNameId !== client.id"
                        class="inline-block border-t-2 border-b-2 border-transparent">{{client.name}}</span>

                      <!-- Edit -->
                      <span v-show="clientEditNameId !== client.id"
                        @click="clientEditName = client.name; clientEditNameId = client.id; setTimeout(() => $refs['client-' + client.id + '-name'][0].select(), 1);"
                        class="cursor-pointer opacity-0 group-hover:opacity-100 transition-opacity">
                        <svg xmlns="http://www.w3.org/2000/svg"
                          class="h-4 w-4 inline align-middle opacity-25 hover:opacity-100" fill="none"
                          viewBox="0 0 24 24" stroke="currentColor">
                          <path stroke-linecap="round" stroke-linejoin="round" stroke-width="2"
                            d="M11 5H6a2 2 0 00-2 2v11a2 2 0 002 2h11a2 2 0 002-2v-5m-1.414-9.414a2 2 0 112.828 2.828L11.828 15H9v-2.828l8.586-8.586z" />
                        </svg>
                      </span>
                    </div>

<<<<<<< HEAD
                    <!-- Address6 -->
                    <span class="group">

                      <!-- Show -->
                      <input v-show="clientEditAddress6Id === client.id" v-model="clientEditAddress6"
                        v-on:keyup.enter="updateClientAddress6(client, clientEditAddress6); clientEditAddress6 = null; clientEditAddress6Id = null;"
                        v-on:keyup.escape="clientEditAddress6 = null; clientEditAddress6Id = null;"
                        :ref="'client-' + client.id + '-address6'"
                        class="rounded border-2 border-gray-100 focus:border-gray-200 outline-none w-20 text-black" />
                      <span v-show="clientEditAddress6Id !== client.id"
                        class="inline-block border-t-2 border-b-2 border-transparent">{{client.address6}}</span>

                      <!-- Edit -->
                      <span v-show="clientEditAddress6Id !== client.id"
                        @click="clientEditAddress6 = client.address6; clientEditAddress6Id = client.id; setTimeout(() => $refs['client-' + client.id + '-address6'][0].select(), 1);"
                        class="cursor-pointer opacity-0 group-hover:opacity-100 transition-opacity">
                        <svg xmlns="http://www.w3.org/2000/svg"
                          class="h-4 w-4 inline align-middle opacity-25 hover:opacity-100" fill="none"
                          viewBox="0 0 24 24" stroke="currentColor">
                          <path stroke-linecap="round" stroke-linejoin="round" stroke-width="2"
                            d="M11 5H6a2 2 0 00-2 2v11a2 2 0 002 2h11a2 2 0 002-2v-5m-1.414-9.414a2 2 0 112.828 2.828L11.828 15H9v-2.828l8.586-8.586z" />
                        </svg>
                      </span>
                    </span>

                    <!-- Transfer TX -->
                    <span v-if="client.transferTx":title="'Total Download: ' + bytes(client.transferTx)">
                      ·
                      <svg class="align-middle h-3 inline" xmlns="http://www.w3.org/2000/svg" viewBox="0 0 20 20"
                        fill="currentColor">
                        <path fill-rule="evenodd"
                          d="M16.707 10.293a1 1 0 010 1.414l-6 6a1 1 0 01-1.414 0l-6-6a1 1 0 111.414-1.414L9 14.586V3a1 1 0 012 0v11.586l4.293-4.293a1 1 0 011.414 0z"
                          clip-rule="evenodd" />
                      </svg>
                      {{client.transferTxCurrent | bytes}}/s
                    </span>

                    <!-- Transfer RX -->
                    <span v-if="client.transferRx" :title="'Total Upload: ' + bytes(client.transferRx)">
                      ·
                      <svg class="align-middle h-3 inline" xmlns="http://www.w3.org/2000/svg" viewBox="0 0 20 20"
                        fill="currentColor">
                        <path fill-rule="evenodd"
                          d="M3.293 9.707a1 1 0 010-1.414l6-6a1 1 0 011.414 0l6 6a1 1 0 01-1.414 1.414L11 5.414V17a1 1 0 11-2 0V5.414L4.707 9.707a1 1 0 01-1.414 0z"
                          clip-rule="evenodd" />
                      </svg>
                      {{client.transferRxCurrent | bytes}}/s
                    </span>

                    <!-- Last seen -->
                    <span v-if="client.latestHandshakeAt"
                      :title="'Last seen at ' + dateTime(new Date(client.latestHandshakeAt))">
                      · {{new Date(client.latestHandshakeAt) | timeago}}
                    </span>
=======
                    <!-- Info -->
                    <div class="text-gray-400 dark:text-neutral-400 text-xs">

                      <!-- Address -->
                      <span class="group block md:inline-block pb-1 md:pb-0">

                        <!-- Show -->
                        <input v-show="clientEditAddressId === client.id" v-model="clientEditAddress"
                          v-on:keyup.enter="updateClientAddress(client, clientEditAddress); clientEditAddress = null; clientEditAddressId = null;"
                          v-on:keyup.escape="clientEditAddress = null; clientEditAddressId = null;"
                          :ref="'client-' + client.id + '-address'"
                          class="rounded border-2 dark:bg-neutral-700 border-gray-100 dark:border-neutral-600 focus:border-gray-200 dark:focus:border-neutral-500 outline-none w-20 text-black dark:text-neutral-300 dark:placeholder:text-neutral-500" />
                        <span v-show="clientEditAddressId !== client.id"
                          class="inline-block border-t-2 border-b-2 border-transparent">{{client.address}}</span>

                        <!-- Edit -->
                        <span v-show="clientEditAddressId !== client.id"
                          @click="clientEditAddress = client.address; clientEditAddressId = client.id; setTimeout(() => $refs['client-' + client.id + '-address'][0].select(), 1);"
                          class="cursor-pointer opacity-0 group-hover:opacity-100 transition-opacity">
                          <svg xmlns="http://www.w3.org/2000/svg"
                            class="h-4 w-4 inline align-middle opacity-25 hover:opacity-100" fill="none"
                            viewBox="0 0 24 24" stroke="currentColor">
                            <path stroke-linecap="round" stroke-linejoin="round" stroke-width="2"
                              d="M11 5H6a2 2 0 00-2 2v11a2 2 0 002 2h11a2 2 0 002-2v-5m-1.414-9.414a2 2 0 112.828 2.828L11.828 15H9v-2.828l8.586-8.586z" />
                          </svg>
                        </span>
                      </span>

                      <!-- Transfer TX -->
                      <span v-if="client.transferTx" :title="'Total Download: ' + bytes(client.transferTx)">
                        ·
                        <svg class="align-middle h-3 inline" xmlns="http://www.w3.org/2000/svg" viewBox="0 0 20 20"
                          fill="currentColor">
                          <path fill-rule="evenodd"
                            d="M16.707 10.293a1 1 0 010 1.414l-6 6a1 1 0 01-1.414 0l-6-6a1 1 0 111.414-1.414L9 14.586V3a1 1 0 012 0v11.586l4.293-4.293a1 1 0 011.414 0z"
                            clip-rule="evenodd" />
                        </svg>
                        {{client.transferTxCurrent | bytes}}/s
                      </span>

                      <!-- Transfer RX -->
                      <span v-if="client.transferRx" :title="'Total Upload: ' + bytes(client.transferRx)">
                        ·
                        <svg class="align-middle h-3 inline" xmlns="http://www.w3.org/2000/svg" viewBox="0 0 20 20"
                          fill="currentColor">
                          <path fill-rule="evenodd"
                            d="M3.293 9.707a1 1 0 010-1.414l6-6a1 1 0 011.414 0l6 6a1 1 0 01-1.414 1.414L11 5.414V17a1 1 0 11-2 0V5.414L4.707 9.707a1 1 0 01-1.414 0z"
                            clip-rule="evenodd" />
                        </svg>
                        {{client.transferRxCurrent | bytes}}/s
                      </span>

                      <!-- Last seen -->
                      <span v-if="client.latestHandshakeAt"
                        :title="'Last seen on ' + dateTime(new Date(client.latestHandshakeAt))">
                        · {{new Date(client.latestHandshakeAt) | timeago}}
                      </span>
                    </div>
>>>>>>> e0bab373
                  </div>
                </div>

                <div class="flex items-center justify-end">
                  <div class="text-gray-400 dark:text-neutral-400 flex gap-1 items-center justify-between">

                    <!-- Enable/Disable -->
                    <div @click="disableClient(client)" v-if="client.enabled === true" title="Disable Client"
                      class="inline-block align-middle rounded-full w-10 h-6 mr-1 bg-red-800 cursor-pointer hover:bg-red-700 transition-all">
                      <div class="rounded-full w-4 h-4 m-1 ml-5 bg-white"></div>
                    </div>
                    <div @click="enableClient(client)" v-if="client.enabled === false" title="Enable Client"
                      class="inline-block align-middle rounded-full w-10 h-6 mr-1 bg-gray-200 dark:bg-neutral-400 cursor-pointer hover:bg-gray-300 dark:hover:bg-neutral-500 transition-all">
                      <div class="rounded-full w-4 h-4 m-1 bg-white"></div>
                    </div>

                    <!-- Show QR-->
                    <button
                      class="align-middle bg-gray-100 dark:bg-neutral-600 dark:text-neutral-300 hover:bg-red-800 dark:hover:bg-red-800 hover:text-white dark:hover:text-white p-2 rounded transition"
                      title="Show QR Code" @click="qrcode = `./api/wireguard/client/${client.id}/qrcode.svg`">
                      <svg class="w-5" xmlns="http://www.w3.org/2000/svg" fill="none" viewBox="0 0 24 24"
                        stroke="currentColor">
                        <path stroke-linecap="round" stroke-linejoin="round" stroke-width="2"
                          d="M12 4v1m6 11h2m-6 0h-2v4m0-11v3m0 0h.01M12 12h4.01M16 20h4M4 12h4m12 0h.01M5 8h2a1 1 0 001-1V5a1 1 0 00-1-1H5a1 1 0 00-1 1v2a1 1 0 001 1zm12 0h2a1 1 0 001-1V5a1 1 0 00-1-1h-2a1 1 0 00-1 1v2a1 1 0 001 1zM5 20h2a1 1 0 001-1v-2a1 1 0 00-1-1H5a1 1 0 00-1 1v2a1 1 0 001 1z" />
                      </svg>
                    </button>

                    <!-- Download Config -->
                    <a :href="'./api/wireguard/client/' + client.id + '/configuration'" download
                      class="align-middle inline-block bg-gray-100 dark:bg-neutral-600 dark:text-neutral-300 hover:bg-red-800 dark:hover:bg-red-800 hover:text-white dark:hover:text-white p-2 rounded transition"
                      title="Download Configuration">
                      <svg class="w-5" xmlns="http://www.w3.org/2000/svg" fill="none" viewBox="0 0 24 24"
                        stroke="currentColor">
                        <path stroke-linecap="round" stroke-linejoin="round" stroke-width="2"
                          d="M4 16v1a3 3 0 003 3h10a3 3 0 003-3v-1m-4-4l-4 4m0 0l-4-4m4 4V4" />
                      </svg>
                    </a>

                    <!-- Delete -->
                    <button
                      class="align-middle bg-gray-100 dark:bg-neutral-600 dark:text-neutral-300 hover:bg-red-800 dark:hover:bg-red-800 hover:text-white dark:hover:text-white p-2 rounded transition"
                      title="Delete Client" @click="clientDelete = client">
                      <svg class="w-5" xmlns="http://www.w3.org/2000/svg" viewBox="0 0 20 20" fill="currentColor">
                        <path fill-rule="evenodd"
                          d="M9 2a1 1 0 00-.894.553L7.382 4H4a1 1 0 000 2v10a2 2 0 002 2h8a2 2 0 002-2V6a1 1 0 100-2h-3.382l-.724-1.447A1 1 0 0011 2H9zM7 8a1 1 0 012 0v6a1 1 0 11-2 0V8zm5-1a1 1 0 00-1 1v6a1 1 0 102 0V8a1 1 0 00-1-1z"
                          clip-rule="evenodd" />
                      </svg>
                    </button>
                  </div>
                </div>

              </div>

            </div>
            <div v-if="clients && clients.length === 0">
              <p class="text-center m-10 text-gray-400 dark:text-neutral-400 text-sm">
                There are no clients yet.<br /><br />
                <button @click="clientCreate = true; clientCreateName = '';"
                  class="bg-red-800 hover:bg-red-700 text-white border-2 border-none py-2 px-4 rounded inline-flex items-center transition">
                  <svg class="w-4 mr-2" inline xmlns="http://www.w3.org/2000/svg" fill="none" viewBox="0 0 24 24"
                    stroke="currentColor">
                    <path stroke-linecap="round" stroke-linejoin="round" stroke-width="2"
                      d="M12 6v6m0 0v6m0-6h6m-6 0H6" />
                  </svg>
                  <span class="text-sm">New Client</span>
                </button>
              </p>
            </div>
            <div v-if="clients === null" class="text-gray-200 dark:text-red-300 p-5">
              <svg class="w-5 animate-spin mx-auto" xmlns="http://www.w3.org/2000/svg" viewBox="0 0 24 24"
                fill="currentColor">
                <circle class="opacity-25" cx="12" cy="12" r="10" stroke="currentColor" stroke-width="4"></circle>
                <path class="opacity-75" fill="currentColor"
                  d="M4 12a8 8 0 018-8V0C5.373 0 0 5.373 0 12h4zm2 5.291A7.962 7.962 0 014 12H0c0 3.042 1.135 5.824 3 7.938l3-2.647z">
                </path>
              </svg>
            </div>
          </div>
        </div>

        <!-- QR Code-->
        <div v-if="qrcode">
          <div class="bg-black bg-opacity-50 fixed top-0 right-0 left-0 bottom-0 flex items-center justify-center z-20">
            <div class="bg-white rounded-md shadow-lg relative p-8">
              <button @click="qrcode = null"
                class="absolute right-4 top-4 text-gray-600 dark:text-neutral-500 hover:text-gray-800 dark:hover:text-neutral-700">
                <svg class="w-8" xmlns="http://www.w3.org/2000/svg" fill="none" viewBox="0 0 24 24"
                  stroke="currentColor">
                  <path stroke-linecap="round" stroke-linejoin="round" stroke-width="2" d="M6 18L18 6M6 6l12 12" />
                </svg>
              </button>
              <img :src="qrcode" />
            </div>
          </div>
        </div>

        <!-- Create Dialog -->
        <div v-if="clientCreate" class="fixed z-10 inset-0 overflow-y-auto">
          <div class="flex items-center justify-center min-h-screen pt-4 px-4 pb-20 text-center sm:block sm:p-0">
            <!--
        Background overlay, show/hide based on modal state.

        Entering: "ease-out duration-300"
          From: "opacity-0"
          To: "opacity-100"
        Leaving: "ease-in duration-200"
          From: "opacity-100"
          To: "opacity-0"
      -->
            <div class="fixed inset-0 transition-opacity" aria-hidden="true">
              <div class="absolute inset-0 bg-gray-500 dark:bg-black opacity-75 dark:opacity-50"></div>
            </div>

            <!-- This element is to trick the browser into centering the modal contents. -->
            <span class="hidden sm:inline-block sm:align-middle sm:h-screen" aria-hidden="true">&#8203;</span>
            <!--
        Modal panel, show/hide based on modal state.

        Entering: "ease-out duration-300"
          From: "opacity-0 tranneutral-y-4 sm:tranneutral-y-0 sm:scale-95"
          To: "opacity-100 tranneutral-y-0 sm:scale-100"
        Leaving: "ease-in duration-200"
          From: "opacity-100 tranneutral-y-0 sm:scale-100"
          To: "opacity-0 tranneutral-y-4 sm:tranneutral-y-0 sm:scale-95"
      -->
            <div
              class="inline-block align-bottom bg-white dark:bg-neutral-700 rounded-lg text-left overflow-hidden shadow-xl transform transition-all sm:my-8 sm:align-middle sm:max-w-lg w-full"
              role="dialog" aria-modal="true" aria-labelledby="modal-headline">
              <div class="bg-white dark:bg-neutral-700 px-4 pt-5 pb-4 sm:p-6 sm:pb-4">
                <div class="sm:flex sm:items-start">
                  <div
                    class="mx-auto flex-shrink-0 flex items-center justify-center h-12 w-12 rounded-full bg-red-800 sm:mx-0 sm:h-10 sm:w-10">
                    <svg class="h-6 w-6 text-white" inline xmlns="http://www.w3.org/2000/svg"
                      fill="none" viewBox="0 0 24 24" stroke="currentColor">
                      <path stroke-linecap="round" stroke-linejoin="round" stroke-width="2"
                        d="M12 6v6m0 0v6m0-6h6m-6 0H6" />
                    </svg>
                  </div>
                  <div class="flex-grow mt-3 text-center sm:mt-0 sm:ml-4 sm:text-left">
                    <h3 class="text-lg leading-6 font-medium text-gray-900 dark:text-neutral-200" id="modal-headline">
                      New Client
                    </h3>
                    <div class="mt-2">
                      <p class="text-sm text-gray-500">
                        <input
                          class="rounded p-2 border-2 dark:bg-neutral-700 dark:text-neutral-200 border-gray-100 dark:border-neutral-600 focus:border-gray-200 focus:dark:border-neutral-500 dark:placeholder:text-neutral-400 outline-none w-full"
                          type="text" v-model.trim="clientCreateName" placeholder="Name" />
                      </p>
                    </div>
                  </div>
                </div>
              </div>
              <div class="bg-gray-50 dark:bg-neutral-700 px-4 py-3 sm:px-6 sm:flex sm:flex-row-reverse">
                <button v-if="clientCreateName.length" type="button" @click="createClient(); clientCreate = null"
                  class="w-full inline-flex justify-center rounded-md border border-transparent shadow-sm px-4 py-2 bg-red-800 text-base font-medium text-white hover:bg-red-700 focus:outline-none sm:ml-3 sm:w-auto sm:text-sm">
                  Create
                </button>
                <button v-else type="button"
                  class="w-full inline-flex justify-center rounded-md border border-transparent shadow-sm px-4 py-2 bg-gray-200 dark:bg-neutral-400 text-base font-medium text-white dark:text-neutral-300 sm:ml-3 sm:w-auto sm:text-sm cursor-not-allowed">
                  Create
                </button>
                <button type="button" @click="clientCreate = null"
                  class="mt-3 w-full inline-flex justify-center rounded-md border border-gray-300 dark:border-neutral-500 shadow-sm px-4 py-2 bg-white dark:bg-neutral-500 text-base font-medium text-gray-700 dark:text-neutral-50 hover:bg-gray-50 dark:hover:bg-neutral-600 dark:hover:border-neutral-600 focus:outline-none sm:mt-0 sm:ml-3 sm:w-auto sm:text-sm">
                  Cancel
                </button>
              </div>
            </div>
          </div>
        </div>

        <!-- Delete Dialog -->
        <div v-if="clientDelete" class="fixed z-10 inset-0 overflow-y-auto">
          <div class="flex items-center justify-center min-h-screen pt-4 px-4 pb-20 text-center sm:block sm:p-0">
            <!--
        Background overlay, show/hide based on modal state.

        Entering: "ease-out duration-300"
          From: "opacity-0"
          To: "opacity-100"
        Leaving: "ease-in duration-200"
          From: "opacity-100"
          To: "opacity-0"
      -->
            <div class="fixed inset-0 transition-opacity" aria-hidden="true">
              <div class="absolute inset-0 bg-gray-500 dark:bg-black opacity-75 dark:opacity-50"></div>
            </div>

            <!-- This element is to trick the browser into centering the modal contents. -->
            <span class="hidden sm:inline-block sm:align-middle sm:h-screen" aria-hidden="true">&#8203;</span>
            <!--
        Modal panel, show/hide based on modal state.

        Entering: "ease-out duration-300"
          From: "opacity-0 tranneutral-y-4 sm:tranneutral-y-0 sm:scale-95"
          To: "opacity-100 tranneutral-y-0 sm:scale-100"
        Leaving: "ease-in duration-200"
          From: "opacity-100 tranneutral-y-0 sm:scale-100"
          To: "opacity-0 tranneutral-y-4 sm:tranneutral-y-0 sm:scale-95"
      -->
            <div
              class="inline-block align-bottom bg-white dark:bg-neutral-700 rounded-lg text-left overflow-hidden shadow-xl transform transition-all sm:my-8 sm:align-middle sm:max-w-lg w-full"
              role="dialog" aria-modal="true" aria-labelledby="modal-headline">
              <div class="bg-white dark:bg-neutral-700 px-4 pt-5 pb-4 sm:p-6 sm:pb-4">
                <div class="sm:flex sm:items-start">
                  <div
                    class="mx-auto flex-shrink-0 flex items-center justify-center h-12 w-12 rounded-full bg-red-100 sm:mx-0 sm:h-10 sm:w-10">
                    <!-- Heroicon name: outline/exclamation -->
                    <svg class="h-6 w-6 text-red-600" xmlns="http://www.w3.org/2000/svg" fill="none" viewBox="0 0 24 24"
                      stroke="currentColor" aria-hidden="true">
                      <path stroke-linecap="round" stroke-linejoin="round" stroke-width="2"
                        d="M12 9v2m0 4h.01m-6.938 4h13.856c1.54 0 2.502-1.667 1.732-3L13.732 4c-.77-1.333-2.694-1.333-3.464 0L3.34 16c-.77 1.333.192 3 1.732 3z" />
                    </svg>
                  </div>
                  <div class="mt-3 text-center sm:mt-0 sm:ml-4 sm:text-left">
                    <h3 class="text-lg leading-6 font-medium text-gray-900 dark:text-neutral-200" id="modal-headline">
                      Delete Client
                    </h3>
                    <div class="mt-2">
                      <p class="text-sm text-gray-500 dark:text-neutral-300">
                        Are you sure you want to delete <strong>{{clientDelete.name}}</strong>?
                        This action cannot be undone.
                      </p>
                    </div>
                  </div>
                </div>
              </div>
              <div class="bg-gray-50 dark:bg-neutral-600 px-4 py-3 sm:px-6 sm:flex sm:flex-row-reverse">
                <button type="button" @click="deleteClient(clientDelete); clientDelete = null"
                  class="w-full inline-flex justify-center rounded-md border border-transparent shadow-sm px-4 py-2 bg-red-600 dark:bg-red-600 text-base font-medium text-white dark:text-white hover:bg-red-700 dark:hover:bg-red-700 focus:outline-none sm:ml-3 sm:w-auto sm:text-sm">
                  Delete
                </button>
                <button type="button" @click="clientDelete = null"
                  class="mt-3 w-full inline-flex justify-center rounded-md border border-gray-300 dark:border-neutral-500 shadow-sm px-4 py-2 bg-white dark:bg-neutral-500 text-base font-medium text-gray-700 dark:text-neutral-50 hover:bg-gray-50 dark:hover:bg-neutral-600 dark:hover:border-neutral-600 focus:outline-none sm:mt-0 sm:ml-3 sm:w-auto sm:text-sm">
                  Cancel
                </button>
              </div>
            </div>
          </div>
        </div>
      </div>

      <div v-if="authenticated === false">
        <h1 class="text-4xl font-medium my-16 text-gray-700 dark:text-neutral-200 text-center">WireGuard</h1>

        <form @submit="login"
          class="shadow rounded-md bg-white dark:bg-neutral-700 mx-auto w-64 p-5 overflow-hidden mt-10">
          <!-- Avatar -->
          <div class="h-20 w-20 mb-10 mt-5 mx-auto rounded-full bg-red-800 dark:bg-red-800 relative overflow-hidden">
            <svg class="w-10 h-10 m-5 text-white dark:text-white" xmlns="http://www.w3.org/2000/svg"
              viewBox="0 0 20 20" fill="currentColor">
              <path fill-rule="evenodd" d="M10 9a3 3 0 100-6 3 3 0 000 6zm-7 9a7 7 0 1114 0H3z" clip-rule="evenodd" />
            </svg>
          </div>

          <input type="password" name="password" placeholder="Password" v-model="password"
            class="px-3 py-2 text-sm dark:bg-neutral-700 text-gray-500 dark:text-gray-500 mb-5 border-2 border-gray-100 dark:border-neutral-800 rounded-lg w-full focus:border-red-800 dark:focus:border-red-800 dark:placeholder:text-neutral-400 outline-none" />

          <button v-if="authenticating"
            class="bg-red-800 dark:bg-red-800 w-full rounded shadow py-2 text-sm text-white dark:text-white cursor-not-allowed">
            <svg class="w-5 animate-spin mx-auto" xmlns="http://www.w3.org/2000/svg" viewBox="0 0 24 24"
              fill="currentColor">
              <circle class="opacity-25" cx="12" cy="12" r="10" stroke="currentColor" stroke-width="4"></circle>
              <path class="opacity-75" fill="currentColor"
                d="M4 12a8 8 0 018-8V0C5.373 0 0 5.373 0 12h4zm2 5.291A7.962 7.962 0 014 12H0c0 3.042 1.135 5.824 3 7.938l3-2.647z">
              </path>
            </svg>
          </button>
          <input v-if="!authenticating && password" type="submit"
            class="bg-red-800 dark:bg-red-800 w-full rounded shadow py-2 text-sm text-white dark:text-white hover:bg-red-700 dark:hover:bg-red-700 transition cursor-pointer"
            value="Sign In">
          <input v-if="!authenticating && !password" type="submit"
            class="bg-gray-200 dark:bg-neutral-800 w-full rounded shadow py-2 text-sm text-white dark:text-white cursor-not-allowed"
            value="Sign In">
        </form>
      </div>

      <div v-if="authenticated === null" class="text-gray-300 dark:text-red-300 pt-24 pb-12">

        <svg class="w-5 animate-spin mx-auto" xmlns="http://www.w3.org/2000/svg" viewBox="0 0 24 24"
          fill="currentColor">
          <circle class="opacity-25" cx="12" cy="12" r="10" stroke="currentColor" stroke-width="4"></circle>
          <path class="opacity-75" fill="currentColor"
            d="M4 12a8 8 0 018-8V0C5.373 0 0 5.373 0 12h4zm2 5.291A7.962 7.962 0 014 12H0c0 3.042 1.135 5.824 3 7.938l3-2.647z">
          </path>
        </svg>

      </div>

    </div>

    <p v-cloak class="text-center m-10 text-gray-300 dark:text-neutral-600 text-xs">Made by <a target="_blank" class="hover:underline"
        href="https://emilenijssen.nl/?ref=wg-easy">Emile Nijssen</a> · <a class="hover:underline"
        href="https://github.com/sponsors/WeeJeWel" target="_blank">Donate</a> · <a class="hover:underline"
        href="https://github.com/wg-easy/wg-easy" target="_blank">GitHub</a></p>


  </div>

  <script src="./js/vendor/vue.min.js"></script>
  <script src="./js/vendor/apexcharts.min.js"></script>
  <script src="./js/vendor/vue-apexcharts.min.js"></script>
  <script src="./js/vendor/sha512.min.js"></script>
  <script src="./js/vendor/timeago.min.js"></script>
  <script src="./js/api.js"></script>
  <script src="./js/app.js"></script>
</body>

</html><|MERGE_RESOLUTION|>--- conflicted
+++ resolved
@@ -142,62 +142,6 @@
                       </span>
                     </div>
 
-<<<<<<< HEAD
-                    <!-- Address6 -->
-                    <span class="group">
-
-                      <!-- Show -->
-                      <input v-show="clientEditAddress6Id === client.id" v-model="clientEditAddress6"
-                        v-on:keyup.enter="updateClientAddress6(client, clientEditAddress6); clientEditAddress6 = null; clientEditAddress6Id = null;"
-                        v-on:keyup.escape="clientEditAddress6 = null; clientEditAddress6Id = null;"
-                        :ref="'client-' + client.id + '-address6'"
-                        class="rounded border-2 border-gray-100 focus:border-gray-200 outline-none w-20 text-black" />
-                      <span v-show="clientEditAddress6Id !== client.id"
-                        class="inline-block border-t-2 border-b-2 border-transparent">{{client.address6}}</span>
-
-                      <!-- Edit -->
-                      <span v-show="clientEditAddress6Id !== client.id"
-                        @click="clientEditAddress6 = client.address6; clientEditAddress6Id = client.id; setTimeout(() => $refs['client-' + client.id + '-address6'][0].select(), 1);"
-                        class="cursor-pointer opacity-0 group-hover:opacity-100 transition-opacity">
-                        <svg xmlns="http://www.w3.org/2000/svg"
-                          class="h-4 w-4 inline align-middle opacity-25 hover:opacity-100" fill="none"
-                          viewBox="0 0 24 24" stroke="currentColor">
-                          <path stroke-linecap="round" stroke-linejoin="round" stroke-width="2"
-                            d="M11 5H6a2 2 0 00-2 2v11a2 2 0 002 2h11a2 2 0 002-2v-5m-1.414-9.414a2 2 0 112.828 2.828L11.828 15H9v-2.828l8.586-8.586z" />
-                        </svg>
-                      </span>
-                    </span>
-
-                    <!-- Transfer TX -->
-                    <span v-if="client.transferTx":title="'Total Download: ' + bytes(client.transferTx)">
-                      ·
-                      <svg class="align-middle h-3 inline" xmlns="http://www.w3.org/2000/svg" viewBox="0 0 20 20"
-                        fill="currentColor">
-                        <path fill-rule="evenodd"
-                          d="M16.707 10.293a1 1 0 010 1.414l-6 6a1 1 0 01-1.414 0l-6-6a1 1 0 111.414-1.414L9 14.586V3a1 1 0 012 0v11.586l4.293-4.293a1 1 0 011.414 0z"
-                          clip-rule="evenodd" />
-                      </svg>
-                      {{client.transferTxCurrent | bytes}}/s
-                    </span>
-
-                    <!-- Transfer RX -->
-                    <span v-if="client.transferRx" :title="'Total Upload: ' + bytes(client.transferRx)">
-                      ·
-                      <svg class="align-middle h-3 inline" xmlns="http://www.w3.org/2000/svg" viewBox="0 0 20 20"
-                        fill="currentColor">
-                        <path fill-rule="evenodd"
-                          d="M3.293 9.707a1 1 0 010-1.414l6-6a1 1 0 011.414 0l6 6a1 1 0 01-1.414 1.414L11 5.414V17a1 1 0 11-2 0V5.414L4.707 9.707a1 1 0 01-1.414 0z"
-                          clip-rule="evenodd" />
-                      </svg>
-                      {{client.transferRxCurrent | bytes}}/s
-                    </span>
-
-                    <!-- Last seen -->
-                    <span v-if="client.latestHandshakeAt"
-                      :title="'Last seen at ' + dateTime(new Date(client.latestHandshakeAt))">
-                      · {{new Date(client.latestHandshakeAt) | timeago}}
-                    </span>
-=======
                     <!-- Info -->
                     <div class="text-gray-400 dark:text-neutral-400 text-xs">
 
@@ -256,7 +200,6 @@
                         · {{new Date(client.latestHandshakeAt) | timeago}}
                       </span>
                     </div>
->>>>>>> e0bab373
                   </div>
                 </div>
 
