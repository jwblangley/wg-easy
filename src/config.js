--- conflicted
+++ resolved
@@ -23,31 +23,6 @@
   : '2606:4700:4700::1111';
 module.exports.WG_ALLOWED_IPS = process.env.WG_ALLOWED_IPS || '0.0.0.0/0, ::/0';
 
-<<<<<<< HEAD
-// Set WG_POST_UP to allow IPv6 NAT and forwarding only if the required kernel module is available
-const modules = childProcess.execSync('lsmod', {
-  shell: 'bash',
-})
-
-module.exports.WG_POST_UP = process.env.WG_POST_UP
-if (!process.env.WG_POST_UP) {
-  module.exports.WG_POST_UP = `
-  iptables -t nat -A POSTROUTING -s ${module.exports.WG_DEFAULT_ADDRESS.replace('x', '0')}/24 -o eth0 -j MASQUERADE;
-  iptables -A INPUT -p udp -m udp --dport 51820 -j ACCEPT;
-  iptables -A FORWARD -i wg0 -j ACCEPT;
-  iptables -A FORWARD -o wg0 -j ACCEPT;`
-  
-  if (modules.includes("ip6table_nat")) {
-    module.exports.WG_POST_UP += `ip6tables -t nat -A POSTROUTING -s ${module.exports.WG_DEFAULT_ADDRESS6.replace('x', '0')}/64 -o eth0 -j MASQUERADE;
-  ip6tables -A INPUT -p udp -m udp --dport 51820 -j ACCEPT;
-  ip6tables -A FORWARD -i wg0 -j ACCEPT;
-  ip6tables -A FORWARD -o wg0 -j ACCEPT;`
-  }
-  
-  module.exports.WG_POST_UP = module.exports.WG_POST_UP.split('\n').join(' ');
-}
-
-=======
 module.exports.WG_PRE_UP = process.env.WG_PRE_UP || '';
 module.exports.WG_POST_UP = process.env.WG_POST_UP || `
 iptables -t nat -A POSTROUTING -s ${module.exports.WG_DEFAULT_ADDRESS.replace('x', '0')}/24 -o ${module.exports.WG_DEVICE} -j MASQUERADE;
@@ -55,7 +30,6 @@
 iptables -A FORWARD -i wg0 -j ACCEPT;
 iptables -A FORWARD -o wg0 -j ACCEPT;
 `.split('\n').join(' ');
->>>>>>> e0bab373
 
 module.exports.WG_PRE_DOWN = process.env.WG_PRE_DOWN || '';
 module.exports.WG_POST_DOWN = process.env.WG_POST_DOWN || '';