--- conflicted
+++ resolved
@@ -1,10 +1,6 @@
-<<<<<<< HEAD
-version: "2.4"
-=======
 version: "3.8"
 volumes:
   etc_wireguard:
->>>>>>> e0bab373
 
 services:
   wg-easy:
